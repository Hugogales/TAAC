--- conflicted
+++ resolved
@@ -576,40 +576,7 @@
             # Access the actual BoxJump environment through the wrapper
             actual_boxjump_env = self.original_env.env if hasattr(self.original_env, 'env') else self.original_env
             
-<<<<<<< HEAD
-            # Check for early termination BEFORE stepping the environment
-            # This prevents unnecessary computation after success
-            # Skip this optimization if environment is configured to reset on termination
-            if (self.termination_max_height is not None and 
-                hasattr(actual_boxjump_env, 'highest_y') and 
-                actual_boxjump_env.highest_y >= self.termination_max_height and
-                not getattr(actual_boxjump_env, 'reset_episode_on_termination', False)):
-                
-                # Episode should have already terminated - return terminal state
-                # Get current observations without stepping
-                current_obs = actual_boxjump_env.get_all_obs()
-                
-                # Create terminal rewards and dones
-                rewards = {}
-                dones = {}
-                for agent in current_obs.keys():
-                    dones[agent] = True
-                    rewards[agent] = self.termination_reward
-                
-                # Set termination flag to prevent further steps
-                self._episode_terminated = True
-                
-                # Create terminal info
-                info = {
-                    'termination_reason': 'max_height_reached',
-                    'final_height': actual_boxjump_env.highest_y,
-                    'early_termination': True
-                }
-                
-                return current_obs, rewards, dones, info
-=======
             # Note: Do not override rewards here; let the environment drive termination and bonuses
->>>>>>> 879371d8
             
             # Normal environment step
             result = self.original_env.step(env_actions)
